name: CI

on:
  push:
    branches:
      - master # update to match your development branch (master, main, dev, trunk, ...)
    tags: '*'
  pull_request:

jobs:
  build:
    permissions:
      contents: write
      pull-requests: read
      statuses: write
    runs-on: ubuntu-latest
    steps:
      - uses: actions/checkout@v4
      - uses: julia-actions/setup-julia@v2
        with:
<<<<<<< HEAD
          version: '1.11'
      - uses: julia-actions/cache@v1
=======
          version: '1.10'
      - uses: julia-actions/cache@v2
>>>>>>> 5f4c2416
      - name: Install dependencies
        run: julia --project=docs/ -e 'using Pkg; Pkg.develop(PackageSpec(path=pwd())); Pkg.instantiate()'
      - name: Build and deploy
        env:
          GITHUB_TOKEN: ${{ secrets.GITHUB_TOKEN }} # If authenticating with GitHub Actions token
          DOCUMENTER_KEY: ${{ secrets.DOCUMENTER_KEY }} # If authenticating with SSH deploy key
        run: julia --project=docs/ docs/make.jl<|MERGE_RESOLUTION|>--- conflicted
+++ resolved
@@ -18,13 +18,9 @@
       - uses: actions/checkout@v4
       - uses: julia-actions/setup-julia@v2
         with:
-<<<<<<< HEAD
           version: '1.11'
       - uses: julia-actions/cache@v1
-=======
-          version: '1.10'
-      - uses: julia-actions/cache@v2
->>>>>>> 5f4c2416
+
       - name: Install dependencies
         run: julia --project=docs/ -e 'using Pkg; Pkg.develop(PackageSpec(path=pwd())); Pkg.instantiate()'
       - name: Build and deploy
